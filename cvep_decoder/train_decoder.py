--- conflicted
+++ resolved
@@ -1,458 +1,454 @@
-from dataclasses import asdict, dataclass
-import json
-from pathlib import Path
-import re
-
-from dareplane_utils.logging.logger import get_logger
-from dareplane_utils.signal_processing.filtering import FilterBank
-import joblib
-import numpy as np
-from numpy.typing import NDArray
-import pyntbci
-import pyxdf
-import toml
-from scipy.signal import resample
-
-from cvep_decoder.utils.logging import logger
-
-
-@dataclass
-class ClassifierMeta:
-    tmin: float = 0.0  # start of a trial (stimulation) in seconds
-    tmax: float = 4.2  # end of a trial (stimulation) in seconds
-    fband: tuple[float, float] = (2.0, 30.0)  # passband highpass and lowpass in Hz
-    sfreq: float = 120  # EEG sampling frequency in Hz
-    presentation_rate: float = 60  # stimulus presentation rate in Hz
-    selected_channels: list[str] | None = None  # the EEG channels to use
-    pre_trial_window_s: float = 1.0  # baseline window in seconds
-    event: str = "contrast"  # the event definition used for rCCA
-    onset_event: bool = True  # whether to model an event for the onset of stimulation in each trial in rCCA
-    encoding_length: float = 0.3  # the length of the modeled transient response(s) in rCCA
-    target_accuracy: float = 0.95  # the targeted accuracy used for early stop
-    segment_time_s: float = 0.1  # the time used to incrementally grow trials in seconds
-
-
-def load_raw_and_events(
-    fpath: Path,
-    data_stream_name: str = "BioSemi",
-    marker_stream_name: str = "cvep-speller-stream",
-    selected_channels: list[str] | None = None,
-) -> tuple[np.ndarray, np.ndarray, float]:
-
-    # Load EEG
-    data, _ = pyxdf.load_xdf(fpath)
-    streams = pyxdf.resolve_streams(fpath)
-    names = [stream["name"] for stream in streams]
-    x = data[names.index(data_stream_name)]["time_series"]
-
-    # Align events to the closest time stamp in the data
-    evd = data[names.index(marker_stream_name)]
-    raw_ts = data[names.index(data_stream_name)]["time_stamps"]
-    idx_in_raw = [np.argmin(np.abs(raw_ts - ts)) for ts in evd["time_stamps"]]
-    events = np.vstack(
-        [idx_in_raw, np.asarray([e[0] for e in evd["time_series"]], dtype="object")]
-    ).T
-
-    # select channels if specified
-    if selected_channels is not None:
-        ch_names = [
-            ch["label"][0]
-            for ch in data[names.index(data_stream_name)]["info"]["desc"][0][
-                "channels"
-            ][0]["channel"]
-        ]
-        idx = [ch_names.index(ch) for ch in selected_channels]
-        x = x[:, idx]
-    sfreq = int(float(data[names.index(data_stream_name)]["info"]["nominal_srate"][0]))
-
-    return x, events, sfreq
-
-
-def classifier_meta_from_cfg(cfg: dict) -> ClassifierMeta:
-    return ClassifierMeta(
-        tmin=cfg["training"]["features"]["tmin_s"],
-        tmax=cfg["training"]["features"]["tmax_s"],
-        fband=cfg["training"]["features"]["passband_hz"],
-        sfreq=cfg["training"]["features"]["target_freq_hz"],
-        presentation_rate=cfg["cvep"]["presentation_rate_hz"],
-        selected_channels=cfg["training"]["features"].get("selected_channels", None),
-        event=cfg["training"]["decoder"]["event"],
-        onset_event=cfg["training"]["decoder"]["onset_event"],
-        encoding_length=cfg["training"]["decoder"]["encoding_length_s"],
-        target_accuracy=cfg["training"]["decoder"]["target_accuracy"],
-        segment_time_s=cfg["training"]["decoder"]["segment_time_s"],
-    )
-
-
-def get_training_data_files(cfg: dict) -> list[Path]:
-    data_dir = Path(cfg["training"]["data_root"])
-    glob_pattern = cfg["training"]["training_files_glob"]
-
-    files = list(data_dir.rglob(glob_pattern))
-
-    if len(files) == 0:
-        logger.error(
-            f"Did not find files for training at {data_dir} with pattern '{glob_pattern}'"
-        )
-
-    return files
-
-
-# all options beyond cfg are for overwriting the config if necessary
-def create_classifier(
-    data_root: Path | None = None,
-    training_files_glob: str | None = None,
-    out_file: Path | None = None,
-    out_file_meta: Path | None = None,
-) -> int:
-
-    cfg = toml.load("./configs/decoder.toml")
-    # Apply overwrites
-    if data_root is not None:
-        cfg["training"]["data_root"] = data_root
-    if training_files_glob is not None:
-        cfg["training"]["training_files_glob"] = training_files_glob
-    if out_file is not None:
-        cfg["training"]["out_file"] = out_file
-    if out_file_meta is not None:
-        cfg["training"]["out_file_meta"] = out_file_meta
-
-    logger.setLevel(10)
-
-    cmeta = classifier_meta_from_cfg(cfg)
-
-    t_files = get_training_data_files(cfg)
-
-<<<<<<< HEAD
-    if t_files == []:
-=======
-    if len(t_files) == 0:
->>>>>>> 3e5edcb1
-        logger.error("No training files found - stopping fitting attempt")
-        return 1
-
-    epo_list = []
-    for tfile in t_files:
-
-        x, events, sfreq = load_raw_and_events(
-            fpath=tfile,
-            data_stream_name=cfg["training"]["features"]["data_stream_name"],
-            marker_stream_name=cfg["training"]["features"]["lsl_marker_stream_name"],
-            selected_channels=cfg["training"]["features"].get(
-                "selected_channels", None
-            ),
-        )
-
-        # create filterbank
-        fb = FilterBank(
-            bands={"band": cmeta.fband},
-            sfreq=sfreq,
-            output="signal",
-            n_in_channels=x.shape[1],
-            filter_buffer_s=np.ceil(x.shape[0] / sfreq),
-        )
-
-        fb.filter(x, np.arange(x.shape[0]) / sfreq)
-
-        xf = fb.get_data()[:, :, 0]
-
-        # Slice data to trials
-        epo_events = events[events[:, 1] == cfg["training"]["trial_marker"]]
-        n_pre = int(-1 * cmeta.tmin * sfreq)
-        n_post = int(cmeta.tmax * sfreq)
-
-        epo_list += [
-            e[: (n_post + n_pre), :]  # slice epochs to correct length
-            for e in np.split(xf, epo_events[:, 0] - n_pre)[1:]
-        ]
-    X = np.asarray(epo_list).transpose(0, 2, 1)
-
-    # Resample
-    logger.debug(f"The training data X is of shape {X.shape} (n_trials x n_channels x n_samples) before resample")
-    X = resample(X, num=int((cmeta.tmax - cmeta.tmin) * cmeta.sfreq), axis=2)
-    if np.isnan(X).sum() > 0:
-        logger.error("NaNs found after resampling")
-    logger.debug(f"The training data X is of shape {X.shape} (n_trials x n_channels x n_samples) after resample")
-
-    # Extract trial labels
-    y = np.array(
-        [
-            int(re.search(r'"target": (\d*)', e[1]).group(1))
-            for e in events
-            if '"target"' in e[1]
-        ]
-    )
-    logger.debug(f"The labels y is of shape: {y.shape} (n_trials)")
-
-    # Load stimulus sequences
-    V = np.repeat(
-        np.load(cfg["training"]["codes_file"])["codes"],
-        int(cmeta.sfreq / cmeta.presentation_rate),
-        axis=1,
-    )
-    logger.debug(f"The stimulus V is of shape: {V.shape} (n_codes x n_samples)")
-
-    # Fit models of full data
-    rcca = fit_rcca_model(cmeta, X, y, V)
-    stop = fit_rcca_model_early_stop(cmeta, X, y, V)
-
-    # Cross-validation
-    acc, dur = calc_cv_accuracy_early_stop(cmeta, X, y, V)
-    logger.info(f"Cross-validation reached accuracy {acc=}, with durations {dur=}")
-
-    out_file = cfg["training"]["out_file"]
-    out_file_meta = cfg["training"]["out_file_meta"]
-
-    # assert folders are there
-    Path(out_file).parent.mkdir(parents=True, exist_ok=True)
-    Path(out_file_meta).parent.mkdir(parents=True, exist_ok=True)
-
-    joblib.dump(rcca, out_file)
-    joblib.dump(stop, Path(out_file).with_suffix(".early_stop.joblib"))
-    json.dump(asdict(cmeta), open(out_file_meta, "w"))
-    logger.info(f"Classifier saved to {out_file}, meta data saved to {out_file_meta}")
-
-    return 0
-
-
-def fit_rcca_model(
-    cmeta: ClassifierMeta,
-    X: NDArray,
-    y: NDArray,
-    V: NDArray,
-) -> pyntbci.classifiers.rCCA:
-    """
-    Fit a standard rCCA model on labeled training data.
-
-    Parameters
-    ----------
-    cmeta: ClassifierMeta
-        The classifier hyperparameters.
-    X: NDArray
-        The EEG data matrix of shape (n_trials x n_channels x n_samples).
-    y: NDArray
-        The label vector of shape (n_trials).
-    V: NDArray
-        The stimulus matrix of shape (n_codes x n_samples).
-
-    Returns
-    -------
-    rcca: pyntbci.classifiers.rCCA
-        A trained rCCA classifier.
-    """
-    rcca = pyntbci.classifiers.rCCA(
-        stimulus=V,
-        fs=cmeta.sfreq,
-        event=cmeta.event,
-        onset_event=cmeta.onset_event,
-        encoding_length=cmeta.encoding_length,
-    )
-    rcca.fit(X, y)
-    return rcca
-
-
-def fit_rcca_model_early_stop(
-    cmeta: ClassifierMeta,
-    X: NDArray,
-    y: NDArray,
-    V: NDArray,
-) -> pyntbci.stopping.MarginStopping:
-    """
-    Fit an early stopping rCCA model on labeled training data.
-
-    Parameters
-    ----------
-    cmeta: ClassifierMeta
-        The classifier hyperparameters.
-    X: NDArray
-        The EEG data matrix of shape (n_trials x n_channels x n_samples).
-    y: NDArray
-        The label vector of shape (n_trials).
-    V: NDArray
-        The stimulus matrix of shape (n_codes x n_samples).
-
-    Returns
-    -------
-    stop: pyntbci.stopping.MarginStopping
-        A trained early stopping rCCA classifier.
-    """
-    rcca = pyntbci.classifiers.rCCA(
-        stimulus=V,
-        fs=cmeta.sfreq,
-        event=cmeta.event,
-        onset_event=cmeta.onset_event,
-        encoding_length=cmeta.encoding_length,
-    )
-    stop = pyntbci.stopping.MarginStopping(
-        estimator=rcca,
-        fs=cmeta.sfreq,
-        segment_time=cmeta.segment_time_s,
-        target_p=cmeta.target_accuracy,
-    )
-    stop.fit(X, y)
-    return stop
-
-
-def calc_cv_accuracy(
-    cmeta: ClassifierMeta,
-    X: NDArray,
-    y: NDArray,
-    V: NDArray,
-    n_folds: int = 4,
-) -> NDArray:
-    """
-    Evaluate an rCCA model on labeled training data using k-fold cross-validation.
-
-    Parameters
-    ----------
-    cmeta: ClassifierMeta
-        The classifier hyperparameters.
-    X: NDArray
-        The EEG data matrix of shape (n_trials x n_channels x n_samples).
-    y: NDArray
-        The label vector of shape (n_trials).
-    V: NDArray
-        The stimulus matrix of shape (n_codes x n_samples).
-    n_folds: int (default: 4)
-        The number of folds for cross-validation.
-
-    Returns
-    -------
-    accuracy: NDArray
-        The vector of accuracies for each of the folds of shape (n_folds).
-    """
-
-    # Setup classifier
-    rcca = pyntbci.classifiers.rCCA(
-        stimulus=V,
-        fs=cmeta.sfreq,
-        event=cmeta.event,
-        onset_event=cmeta.onset_event,
-        encoding_length=cmeta.encoding_length,
-    )
-
-    # Cross-validation
-    folds = np.repeat(np.arange(n_folds), int(X.shape[0] / n_folds))
-    accuracy = np.zeros(n_folds)
-
-    for i_fold in range(n_folds):
-
-        # Split folds
-        X_trn, y_trn = X[i_fold != folds, :, :], y[i_fold != folds]
-        X_tst, y_tst = X[i_fold == folds, :, :], y[i_fold == folds]
-
-        # Train classifier and stopping
-        rcca.fit(X_trn, y_trn)
-        yh = rcca.predict(X_tst)
-        accuracy[i_fold] = np.mean(yh == y_tst)
-
-    return accuracy
-
-
-def calc_cv_accuracy_early_stop(
-    cmeta: ClassifierMeta,
-    X: NDArray,
-    y: NDArray,
-    V: NDArray,
-    n_folds: int = 4,
-) -> tuple[NDArray, NDArray]:
-    """
-    Evaluate an early stopping rCCA model on labeled training data using k-fold cross-validation.
-
-    Parameters
-    ----------
-    cmeta: ClassifierMeta
-        The classifier hyperparameters.
-    X: NDArray
-        The EEG data matrix of shape (n_trials x n_channels x n_samples).
-    y: NDArray
-        The label vector of shape (n_trials).
-    V: NDArray
-        The stimulus matrix of shape (n_codes x n_samples).
-    n_folds: int (default: 4)
-        The number of folds for cross-validation.
-
-    Returns
-    -------
-    accuracy: NDArray
-        The vector of accuracies for each of the folds of shape (n_folds).
-    duration: NDArray
-        The vector of trial durations for each of the folds of shape (n_folds).
-    """
-
-    # Setup classifier
-    rcca = pyntbci.classifiers.rCCA(
-        stimulus=V,
-        fs=cmeta.sfreq,
-        event=cmeta.event,
-        onset_event=cmeta.onset_event,
-        encoding_length=cmeta.encoding_length,
-    )
-    stop = pyntbci.stopping.MarginStopping(
-        estimator=rcca,
-        fs=cmeta.sfreq,
-        segment_time=cmeta.segment_time_s,
-        target_p=cmeta.target_accuracy,
-    )
-
-    # Cross-validation
-    folds = np.repeat(np.arange(n_folds), int(np.ceil(X.shape[0] / n_folds)))[
-        : X.shape[0]
-    ]
-    accuracy = np.zeros(n_folds)
-    duration = np.zeros(n_folds)
-
-    for i_fold in range(n_folds):
-
-        # Split folds
-        X_trn, y_trn = X[i_fold != folds, :, :], y[i_fold != folds]
-        X_tst, y_tst = X[i_fold == folds, :, :], y[i_fold == folds]
-
-        # Train classifier and stopping
-        stop.fit(X_trn, y_trn)
-
-        # Loop trials
-        yh_tst = np.zeros(y_tst.size)
-        yh_dur = np.zeros(y_tst.size)
-        for i_trial in range(y_tst.size):
-            X_i = X_tst[[i_trial], :, :]
-
-            # Loop segments
-            for i_segment in range(
-                int(X.shape[2] / (cmeta.segment_time_s * cmeta.sfreq))
-            ):
-
-                # Apply classifier
-                label = stop.predict(
-                    X_i[
-                        :,
-                        :,
-                        : int((1 + i_segment) * cmeta.segment_time_s * cmeta.sfreq),
-                    ]
-                )[0]
-
-                # Stop the trial if classified
-                if label >= 0:
-                    yh_tst[i_trial] = label
-                    yh_dur[i_trial] = (1 + i_segment) * cmeta.segment_time_s
-                    break
-
-        # Compute performance
-        accuracy[i_fold] = np.mean(yh_tst == y_tst)
-        duration[i_fold] = np.mean(yh_dur)
-
-    logger.info(
-        f"Cross-validated accuracy of {np.mean(accuracy):.3f} +/- {np.std(accuracy):.3f}"
-    )
-    logger.info(
-        f"Cross-validated duration of {np.mean(duration):.2f} +/- {np.std(duration):.2f}"
-    )
-
-    return accuracy, duration
-
-
-if __name__ == "__main__":
-    # Add console handler if used as cli
-    logger = get_logger("cvep_decoder", add_console_handler=True)
-
-    create_classifier()
+from dataclasses import asdict, dataclass
+import json
+from pathlib import Path
+import re
+
+from dareplane_utils.logging.logger import get_logger
+from dareplane_utils.signal_processing.filtering import FilterBank
+import joblib
+import numpy as np
+from numpy.typing import NDArray
+import pyntbci
+import pyxdf
+import toml
+from scipy.signal import resample
+
+from cvep_decoder.utils.logging import logger
+
+
+@dataclass
+class ClassifierMeta:
+    tmin: float = 0.0  # start of a trial (stimulation) in seconds
+    tmax: float = 4.2  # end of a trial (stimulation) in seconds
+    fband: tuple[float, float] = (2.0, 30.0)  # passband highpass and lowpass in Hz
+    sfreq: float = 120  # EEG sampling frequency in Hz
+    presentation_rate: float = 60  # stimulus presentation rate in Hz
+    selected_channels: list[str] | None = None  # the EEG channels to use
+    pre_trial_window_s: float = 1.0  # baseline window in seconds
+    event: str = "contrast"  # the event definition used for rCCA
+    onset_event: bool = True  # whether to model an event for the onset of stimulation in each trial in rCCA
+    encoding_length: float = 0.3  # the length of the modeled transient response(s) in rCCA
+    target_accuracy: float = 0.95  # the targeted accuracy used for early stop
+    segment_time_s: float = 0.1  # the time used to incrementally grow trials in seconds
+
+
+def load_raw_and_events(
+    fpath: Path,
+    data_stream_name: str = "BioSemi",
+    marker_stream_name: str = "cvep-speller-stream",
+    selected_channels: list[str] | None = None,
+) -> tuple[np.ndarray, np.ndarray, float]:
+
+    # Load EEG
+    data, _ = pyxdf.load_xdf(fpath)
+    streams = pyxdf.resolve_streams(fpath)
+    names = [stream["name"] for stream in streams]
+    x = data[names.index(data_stream_name)]["time_series"]
+
+    # Align events to the closest time stamp in the data
+    evd = data[names.index(marker_stream_name)]
+    raw_ts = data[names.index(data_stream_name)]["time_stamps"]
+    idx_in_raw = [np.argmin(np.abs(raw_ts - ts)) for ts in evd["time_stamps"]]
+    events = np.vstack(
+        [idx_in_raw, np.asarray([e[0] for e in evd["time_series"]], dtype="object")]
+    ).T
+
+    # select channels if specified
+    if selected_channels is not None:
+        ch_names = [
+            ch["label"][0]
+            for ch in data[names.index(data_stream_name)]["info"]["desc"][0][
+                "channels"
+            ][0]["channel"]
+        ]
+        idx = [ch_names.index(ch) for ch in selected_channels]
+        x = x[:, idx]
+    sfreq = int(float(data[names.index(data_stream_name)]["info"]["nominal_srate"][0]))
+
+    return x, events, sfreq
+
+
+def classifier_meta_from_cfg(cfg: dict) -> ClassifierMeta:
+    return ClassifierMeta(
+        tmin=cfg["training"]["features"]["tmin_s"],
+        tmax=cfg["training"]["features"]["tmax_s"],
+        fband=cfg["training"]["features"]["passband_hz"],
+        sfreq=cfg["training"]["features"]["target_freq_hz"],
+        presentation_rate=cfg["cvep"]["presentation_rate_hz"],
+        selected_channels=cfg["training"]["features"].get("selected_channels", None),
+        event=cfg["training"]["decoder"]["event"],
+        onset_event=cfg["training"]["decoder"]["onset_event"],
+        encoding_length=cfg["training"]["decoder"]["encoding_length_s"],
+        target_accuracy=cfg["training"]["decoder"]["target_accuracy"],
+        segment_time_s=cfg["training"]["decoder"]["segment_time_s"],
+    )
+
+
+def get_training_data_files(cfg: dict) -> list[Path]:
+    data_dir = Path(cfg["training"]["data_root"])
+    glob_pattern = cfg["training"]["training_files_glob"]
+
+    files = list(data_dir.rglob(glob_pattern))
+
+    if len(files) == 0:
+        logger.error(
+            f"Did not find files for training at {data_dir} with pattern '{glob_pattern}'"
+        )
+
+    return files
+
+
+# all options beyond cfg are for overwriting the config if necessary
+def create_classifier(
+    data_root: Path | None = None,
+    training_files_glob: str | None = None,
+    out_file: Path | None = None,
+    out_file_meta: Path | None = None,
+) -> int:
+
+    cfg = toml.load("./configs/decoder.toml")
+    # Apply overwrites
+    if data_root is not None:
+        cfg["training"]["data_root"] = data_root
+    if training_files_glob is not None:
+        cfg["training"]["training_files_glob"] = training_files_glob
+    if out_file is not None:
+        cfg["training"]["out_file"] = out_file
+    if out_file_meta is not None:
+        cfg["training"]["out_file_meta"] = out_file_meta
+
+    logger.setLevel(10)
+
+    cmeta = classifier_meta_from_cfg(cfg)
+
+    t_files = get_training_data_files(cfg)
+
+    if len(t_files) == 0:
+        logger.error("No training files found - stopping fitting attempt")
+        return 1
+
+    epo_list = []
+    for tfile in t_files:
+
+        x, events, sfreq = load_raw_and_events(
+            fpath=tfile,
+            data_stream_name=cfg["training"]["features"]["data_stream_name"],
+            marker_stream_name=cfg["training"]["features"]["lsl_marker_stream_name"],
+            selected_channels=cfg["training"]["features"].get(
+                "selected_channels", None
+            ),
+        )
+
+        # create filterbank
+        fb = FilterBank(
+            bands={"band": cmeta.fband},
+            sfreq=sfreq,
+            output="signal",
+            n_in_channels=x.shape[1],
+            filter_buffer_s=np.ceil(x.shape[0] / sfreq),
+        )
+
+        fb.filter(x, np.arange(x.shape[0]) / sfreq)
+
+        xf = fb.get_data()[:, :, 0]
+
+        # Slice data to trials
+        epo_events = events[events[:, 1] == cfg["training"]["trial_marker"]]
+        n_pre = int(-1 * cmeta.tmin * sfreq)
+        n_post = int(cmeta.tmax * sfreq)
+
+        epo_list += [
+            e[: (n_post + n_pre), :]  # slice epochs to correct length
+            for e in np.split(xf, epo_events[:, 0] - n_pre)[1:]
+        ]
+    X = np.asarray(epo_list).transpose(0, 2, 1)
+
+    # Resample
+    logger.debug(f"The training data X is of shape {X.shape} (n_trials x n_channels x n_samples) before resample")
+    X = resample(X, num=int((cmeta.tmax - cmeta.tmin) * cmeta.sfreq), axis=2)
+    if np.isnan(X).sum() > 0:
+        logger.error("NaNs found after resampling")
+    logger.debug(f"The training data X is of shape {X.shape} (n_trials x n_channels x n_samples) after resample")
+
+    # Extract trial labels
+    y = np.array(
+        [
+            int(re.search(r'"target": (\d*)', e[1]).group(1))
+            for e in events
+            if '"target"' in e[1]
+        ]
+    )
+    logger.debug(f"The labels y is of shape: {y.shape} (n_trials)")
+
+    # Load stimulus sequences
+    V = np.repeat(
+        np.load(cfg["training"]["codes_file"])["codes"],
+        int(cmeta.sfreq / cmeta.presentation_rate),
+        axis=1,
+    )
+    logger.debug(f"The stimulus V is of shape: {V.shape} (n_codes x n_samples)")
+
+    # Fit models of full data
+    rcca = fit_rcca_model(cmeta, X, y, V)
+    stop = fit_rcca_model_early_stop(cmeta, X, y, V)
+
+    # Cross-validation
+    acc, dur = calc_cv_accuracy_early_stop(cmeta, X, y, V)
+    logger.info(f"Cross-validation reached accuracy {acc=}, with durations {dur=}")
+
+    out_file = cfg["training"]["out_file"]
+    out_file_meta = cfg["training"]["out_file_meta"]
+
+    # assert folders are there
+    Path(out_file).parent.mkdir(parents=True, exist_ok=True)
+    Path(out_file_meta).parent.mkdir(parents=True, exist_ok=True)
+
+    joblib.dump(rcca, out_file)
+    joblib.dump(stop, Path(out_file).with_suffix(".early_stop.joblib"))
+    json.dump(asdict(cmeta), open(out_file_meta, "w"))
+    logger.info(f"Classifier saved to {out_file}, meta data saved to {out_file_meta}")
+
+    return 0
+
+
+def fit_rcca_model(
+    cmeta: ClassifierMeta,
+    X: NDArray,
+    y: NDArray,
+    V: NDArray,
+) -> pyntbci.classifiers.rCCA:
+    """
+    Fit a standard rCCA model on labeled training data.
+
+    Parameters
+    ----------
+    cmeta: ClassifierMeta
+        The classifier hyperparameters.
+    X: NDArray
+        The EEG data matrix of shape (n_trials x n_channels x n_samples).
+    y: NDArray
+        The label vector of shape (n_trials).
+    V: NDArray
+        The stimulus matrix of shape (n_codes x n_samples).
+
+    Returns
+    -------
+    rcca: pyntbci.classifiers.rCCA
+        A trained rCCA classifier.
+    """
+    rcca = pyntbci.classifiers.rCCA(
+        stimulus=V,
+        fs=cmeta.sfreq,
+        event=cmeta.event,
+        onset_event=cmeta.onset_event,
+        encoding_length=cmeta.encoding_length,
+    )
+    rcca.fit(X, y)
+    return rcca
+
+
+def fit_rcca_model_early_stop(
+    cmeta: ClassifierMeta,
+    X: NDArray,
+    y: NDArray,
+    V: NDArray,
+) -> pyntbci.stopping.MarginStopping:
+    """
+    Fit an early stopping rCCA model on labeled training data.
+
+    Parameters
+    ----------
+    cmeta: ClassifierMeta
+        The classifier hyperparameters.
+    X: NDArray
+        The EEG data matrix of shape (n_trials x n_channels x n_samples).
+    y: NDArray
+        The label vector of shape (n_trials).
+    V: NDArray
+        The stimulus matrix of shape (n_codes x n_samples).
+
+    Returns
+    -------
+    stop: pyntbci.stopping.MarginStopping
+        A trained early stopping rCCA classifier.
+    """
+    rcca = pyntbci.classifiers.rCCA(
+        stimulus=V,
+        fs=cmeta.sfreq,
+        event=cmeta.event,
+        onset_event=cmeta.onset_event,
+        encoding_length=cmeta.encoding_length,
+    )
+    stop = pyntbci.stopping.MarginStopping(
+        estimator=rcca,
+        fs=cmeta.sfreq,
+        segment_time=cmeta.segment_time_s,
+        target_p=cmeta.target_accuracy,
+    )
+    stop.fit(X, y)
+    return stop
+
+
+def calc_cv_accuracy(
+    cmeta: ClassifierMeta,
+    X: NDArray,
+    y: NDArray,
+    V: NDArray,
+    n_folds: int = 4,
+) -> NDArray:
+    """
+    Evaluate an rCCA model on labeled training data using k-fold cross-validation.
+
+    Parameters
+    ----------
+    cmeta: ClassifierMeta
+        The classifier hyperparameters.
+    X: NDArray
+        The EEG data matrix of shape (n_trials x n_channels x n_samples).
+    y: NDArray
+        The label vector of shape (n_trials).
+    V: NDArray
+        The stimulus matrix of shape (n_codes x n_samples).
+    n_folds: int (default: 4)
+        The number of folds for cross-validation.
+
+    Returns
+    -------
+    accuracy: NDArray
+        The vector of accuracies for each of the folds of shape (n_folds).
+    """
+
+    # Setup classifier
+    rcca = pyntbci.classifiers.rCCA(
+        stimulus=V,
+        fs=cmeta.sfreq,
+        event=cmeta.event,
+        onset_event=cmeta.onset_event,
+        encoding_length=cmeta.encoding_length,
+    )
+
+    # Cross-validation
+    folds = np.repeat(np.arange(n_folds), int(X.shape[0] / n_folds))
+    accuracy = np.zeros(n_folds)
+
+    for i_fold in range(n_folds):
+
+        # Split folds
+        X_trn, y_trn = X[i_fold != folds, :, :], y[i_fold != folds]
+        X_tst, y_tst = X[i_fold == folds, :, :], y[i_fold == folds]
+
+        # Train classifier and stopping
+        rcca.fit(X_trn, y_trn)
+        yh = rcca.predict(X_tst)
+        accuracy[i_fold] = np.mean(yh == y_tst)
+
+    return accuracy
+
+
+def calc_cv_accuracy_early_stop(
+    cmeta: ClassifierMeta,
+    X: NDArray,
+    y: NDArray,
+    V: NDArray,
+    n_folds: int = 4,
+) -> tuple[NDArray, NDArray]:
+    """
+    Evaluate an early stopping rCCA model on labeled training data using k-fold cross-validation.
+
+    Parameters
+    ----------
+    cmeta: ClassifierMeta
+        The classifier hyperparameters.
+    X: NDArray
+        The EEG data matrix of shape (n_trials x n_channels x n_samples).
+    y: NDArray
+        The label vector of shape (n_trials).
+    V: NDArray
+        The stimulus matrix of shape (n_codes x n_samples).
+    n_folds: int (default: 4)
+        The number of folds for cross-validation.
+
+    Returns
+    -------
+    accuracy: NDArray
+        The vector of accuracies for each of the folds of shape (n_folds).
+    duration: NDArray
+        The vector of trial durations for each of the folds of shape (n_folds).
+    """
+
+    # Setup classifier
+    rcca = pyntbci.classifiers.rCCA(
+        stimulus=V,
+        fs=cmeta.sfreq,
+        event=cmeta.event,
+        onset_event=cmeta.onset_event,
+        encoding_length=cmeta.encoding_length,
+    )
+    stop = pyntbci.stopping.MarginStopping(
+        estimator=rcca,
+        fs=cmeta.sfreq,
+        segment_time=cmeta.segment_time_s,
+        target_p=cmeta.target_accuracy,
+    )
+
+    # Cross-validation
+    folds = np.repeat(np.arange(n_folds), int(np.ceil(X.shape[0] / n_folds)))[
+        : X.shape[0]
+    ]
+    accuracy = np.zeros(n_folds)
+    duration = np.zeros(n_folds)
+
+    for i_fold in range(n_folds):
+
+        # Split folds
+        X_trn, y_trn = X[i_fold != folds, :, :], y[i_fold != folds]
+        X_tst, y_tst = X[i_fold == folds, :, :], y[i_fold == folds]
+
+        # Train classifier and stopping
+        stop.fit(X_trn, y_trn)
+
+        # Loop trials
+        yh_tst = np.zeros(y_tst.size)
+        yh_dur = np.zeros(y_tst.size)
+        for i_trial in range(y_tst.size):
+            X_i = X_tst[[i_trial], :, :]
+
+            # Loop segments
+            for i_segment in range(
+                int(X.shape[2] / (cmeta.segment_time_s * cmeta.sfreq))
+            ):
+
+                # Apply classifier
+                label = stop.predict(
+                    X_i[
+                        :,
+                        :,
+                        : int((1 + i_segment) * cmeta.segment_time_s * cmeta.sfreq),
+                    ]
+                )[0]
+
+                # Stop the trial if classified
+                if label >= 0:
+                    yh_tst[i_trial] = label
+                    yh_dur[i_trial] = (1 + i_segment) * cmeta.segment_time_s
+                    break
+
+        # Compute performance
+        accuracy[i_fold] = np.mean(yh_tst == y_tst)
+        duration[i_fold] = np.mean(yh_dur)
+
+    logger.info(
+        f"Cross-validated accuracy of {np.mean(accuracy):.3f} +/- {np.std(accuracy):.3f}"
+    )
+    logger.info(
+        f"Cross-validated duration of {np.mean(duration):.2f} +/- {np.std(duration):.2f}"
+    )
+
+    return accuracy, duration
+
+
+if __name__ == "__main__":
+    # Add console handler if used as cli
+    logger = get_logger("cvep_decoder", add_console_handler=True)
+
+    create_classifier()